--- conflicted
+++ resolved
@@ -126,7 +126,6 @@
 class RenewBookModelForm(ModelForm):
     def clean_due_back(self):
         data = self.cleaned_data['due_back']
-<<<<<<< HEAD
         today = datetime.date.today()
 
         # Check if a date is not in the past.
@@ -135,15 +134,6 @@
 
         # Check if a date is in the allowed range (+4 weeks from today).
         if data > today + datetime.timedelta(weeks=4):
-=======
-
-        # Check if a date is not in the past.
-        if data < datetime.date.today():
-            raise ValidationError(_('Invalid date - renewal in past'))
-
-        # Check if a date is in the allowed range (+4 weeks from today).
-        if data > datetime.date.today() + datetime.timedelta(weeks=4):
->>>>>>> 30b45ae6
             raise ValidationError(
                 _('Invalid date - renewal more than 4 weeks ahead'))
 
